package com.sksamuel.elastic4s

import org.elasticsearch.client.Requests
import org.elasticsearch.action.deletebyquery.{DeleteByQueryRequestBuilder, DeleteByQueryAction}
import org.elasticsearch.action.delete.DeleteAction
import org.elasticsearch.action.support.QuerySourceBuilder

/** @author Stephen Samuel */
trait DeleteDsl extends QueryDsl with IndexesTypesDsl {

  def delete: DeleteExpectsIdOrFromOrIndex = new DeleteExpectsIdOrFromOrIndex
  def delete(id: Any): DeleteByIdExpectsFrom = new DeleteByIdExpectsFrom(id)

  class DeleteExpectsIdOrFromOrIndex {
    def id(id: Any): DeleteByIdExpectsFrom = new DeleteByIdExpectsFrom(id)
    def from(indexesTypes: IndexesTypes): DeleteByQueryExpectsWhere = new DeleteByQueryExpectsWhere(indexesTypes)
    def from(index: String): DeleteByQueryExpectsWhere = from(IndexesTypes(index))
    def from(indexes: String*): DeleteByQueryExpectsType = from(indexes)
    def from(indexes: Iterable[String]): DeleteByQueryExpectsType = new DeleteByQueryExpectsType(indexes.toSeq)
    def index(indexes: String*): DeleteIndexDefinition = new DeleteIndexDefinition(indexes: _*)
  }

  class DeleteByQueryExpectsType(indexes: Seq[String]) {
    def types(_types: String*): DeleteByQueryExpectsWhere = types(_types)
    def types(_types: Iterable[String]): DeleteByQueryExpectsWhere =
      new DeleteByQueryExpectsWhere(IndexesTypes(indexes, _types.toSeq))
  }

  class DeleteByIdExpectsFrom(id: Any) {
    def from(_index: String): DeleteByIdDefinition = new DeleteByIdDefinition(IndexesTypes(_index), id)
    def from(_indexes: String*): DeleteByIdExpectsTypes = from(_indexes)
    def from(_indexes: Iterable[String]): DeleteByIdExpectsTypes = new DeleteByIdExpectsTypes(_indexes, id)
    def from(indexesTypes: IndexesTypes): DeleteByIdDefinition = new DeleteByIdDefinition(indexesTypes, id)
  }

  class DeleteByIdExpectsTypes(indexes: Iterable[String], id: Any) {
    def types(`type`: String): DeleteByIdDefinition = types(List(`type`))
    def types(_types: String*): DeleteByIdDefinition = types(_types)
    def types(_types: Iterable[String]): DeleteByIdDefinition =
      new DeleteByIdDefinition(IndexesTypes(indexes.toSeq, _types.toSeq), id)
  }

  @deprecated("use delete from <from> from <index/type>", "0.90.8")
  implicit def string2where(from: String): DeleteByQueryExpectsWhere =
    new DeleteByQueryExpectsWhere(IndexesTypes(from))
  implicit def string2indextype(index: String): IndexType = new IndexType(index)
  implicit def string2indextype(indexes: String*): IndexType = new IndexType(indexes: _*)
  class IndexType(indexes: String*) {
    def types(types: String*): DeleteByQueryExpectsWhere = new DeleteByQueryExpectsWhere(IndexesTypes(indexes, types))
    def types(types: Iterable[String]): DeleteByQueryExpectsWhere =
      new DeleteByQueryExpectsWhere(IndexesTypes(indexes, types.toSeq))
  }

  class DeleteByIdDefinition(indexType: IndexesTypes, id: Any)
    extends RequestDefinition(DeleteAction.INSTANCE) with BulkCompatibleDefinition {
    private val builder = Requests.deleteRequest(indexType.index).`type`(indexType.typ.orNull).id(id.toString)
    def types(_type: String): DeleteByIdDefinition = {
      builder.`type`(_type)
      this
    }
    def build = builder
  }

  class DeleteByQueryExpectsWhere(indexesTypes: IndexesTypes) {
    def types(_types: String*): DeleteByQueryExpectsWhere = types(_types)
    def types(_types: Iterable[String]): DeleteByQueryExpectsWhere =
      new DeleteByQueryExpectsWhere(indexesTypes.copy(types = _types.toSeq))
    def where(query: String): DeleteByQueryDefinition = where(new SimpleStringQueryDefinition(query))
    def where(query: QueryDefinition): DeleteByQueryDefinition = new DeleteByQueryDefinition(indexesTypes, query)
  }

  class DeleteByQueryDefinition(indexesTypes: IndexesTypes, q: QueryDefinition)
    extends RequestDefinition(DeleteByQueryAction.INSTANCE) {

<<<<<<< HEAD
    private val builder = Requests.deleteByQueryRequest(indexesTypes.indexes: _*)
      .types(indexesTypes.types: _*)
      .source(new QuerySourceBuilder().setQuery(q.builder))
=======
    private val builder = new DeleteByQueryRequestBuilder(null).setIndices(indexesTypes.indexes: _*)
      .setTypes(indexesTypes.types: _*)
      .setQuery(q.builder)
>>>>>>> 418087e0

    def types(types: String*): DeleteByQueryDefinition = {
      builder.setTypes(types.toSeq: _*)
      this
    }
    def build = builder.request()
  }
}<|MERGE_RESOLUTION|>--- conflicted
+++ resolved
@@ -72,15 +72,9 @@
   class DeleteByQueryDefinition(indexesTypes: IndexesTypes, q: QueryDefinition)
     extends RequestDefinition(DeleteByQueryAction.INSTANCE) {
 
-<<<<<<< HEAD
-    private val builder = Requests.deleteByQueryRequest(indexesTypes.indexes: _*)
-      .types(indexesTypes.types: _*)
-      .source(new QuerySourceBuilder().setQuery(q.builder))
-=======
     private val builder = new DeleteByQueryRequestBuilder(null).setIndices(indexesTypes.indexes: _*)
       .setTypes(indexesTypes.types: _*)
       .setQuery(q.builder)
->>>>>>> 418087e0
 
     def types(types: String*): DeleteByQueryDefinition = {
       builder.setTypes(types.toSeq: _*)
