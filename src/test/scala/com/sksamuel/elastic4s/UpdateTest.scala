package com.sksamuel.elastic4s

import org.scalatest.FlatSpec
import org.scalatest.mock.MockitoSugar
import ElasticDsl._
import scala.concurrent.duration._
import org.elasticsearch.common.Priority
<<<<<<< HEAD
import org.elasticsearch.ElasticsearchException

=======
>>>>>>> 418087e0

/** @author Stephen Samuel */
class UpdateTest extends FlatSpec with MockitoSugar with ElasticSugar {

  implicit val duration: Duration = 10.seconds

  client.bulk(
    index into "scifi/startrek" fields "character" -> "kirk" id 5,
    index into "scifi/starwars" fields "character" -> "lando" id 8
  )

  client.admin.cluster.prepareHealth().setWaitForEvents(Priority.LANGUID).setWaitForGreenStatus().execute().actionGet

  blockUntilCount(2, "scifi")

  client.admin.cluster.prepareHealth().setWaitForEvents(Priority.LANGUID).setWaitForGreenStatus().execute().actionGet

  "an update request" should "add a field when a script assigns a value" in {

    client.sync.execute {
      update id 5 in "scifi/startrek" script "ctx._source.birthplace = 'iowa'"
    }
    refresh("scifi")

    var k = 0
    var hits = 0l
    while (k < 10 && hits == 0) {
      val resp = client.sync.search {
        search in "scifi" types "startrek" term "birthplace" -> "iowa"
      }
      hits = resp.getHits.totalHits()
      Thread.sleep(k * 200)
      k = k + 1
    }
    assert(1 == hits)
  }

  it should "support doc based update" in {

    client.sync.execute {
      update(8).in("scifi/starwars").doc(
        "character" -> "lando",
        "location" -> "cloud city"
      )
    }
    refresh("scifi")

    var k = 0
    var hits = 0l
    while (k < 10 && hits == 0) {
      val resp = client.sync.search {
        search in "scifi" types "starwars" term "location" -> "cloud"
      }
      hits = resp.getHits.totalHits()
      Thread.sleep(k * 200)
      k = k + 1
    }
    assert(1 == hits)
  }

  it should "keep existing fields with partial update" in {
    client.sync.execute {
      update(5).in("scifi/startrek").docAsUpsert(
        "bestmate" -> "spock"
      )
    }
    refresh("scifi")

    var k = 0
    var hits = 0l
    while (k < 10 && hits == 0) {
      val resp = client.sync.search {
        search in "scifi" types "startrek" term "character" -> "kirk"
      }
      hits = resp.getHits.totalHits()
      Thread.sleep(k * 200)
      k = k + 1
    }
    assert(1 == hits)
  }

  it should "insert non existent doc when using docAsUpsert" in {

    client.sync.execute {
      update(14).in("scifi/starwars").doc(
        "character" -> "chewie"
      ).docAsUpsert
    }
    refresh("scifi")

    var k = 0
    var hits = 0l
    while (k < 10 && hits == 0) {
      val resp = client.sync.search {
        search in "scifi" types "starwars" term "character" -> "chewie"
      }
      hits = resp.getHits.totalHits()
      Thread.sleep(k * 200)
      k = k + 1
    }
    assert(1 == hits)
  }

  it should "not insert non existent doc when using doc" in {

<<<<<<< HEAD
    val e = intercept[ElasticsearchException] {
=======
    val e = intercept[RuntimeException] {
>>>>>>> 418087e0
      client.sync.execute {
        update(55).in("scifi/lostinspace").doc(
          "character" -> "smith"
        )
      }
      refresh("scifi")
    }
    assert(e != null)
  }
}<|MERGE_RESOLUTION|>--- conflicted
+++ resolved
@@ -5,11 +5,7 @@
 import ElasticDsl._
 import scala.concurrent.duration._
 import org.elasticsearch.common.Priority
-<<<<<<< HEAD
-import org.elasticsearch.ElasticsearchException
 
-=======
->>>>>>> 418087e0
 
 /** @author Stephen Samuel */
 class UpdateTest extends FlatSpec with MockitoSugar with ElasticSugar {
@@ -114,12 +110,7 @@
   }
 
   it should "not insert non existent doc when using doc" in {
-
-<<<<<<< HEAD
-    val e = intercept[ElasticsearchException] {
-=======
     val e = intercept[RuntimeException] {
->>>>>>> 418087e0
       client.sync.execute {
         update(55).in("scifi/lostinspace").doc(
           "character" -> "smith"
