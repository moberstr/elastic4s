--- conflicted
+++ resolved
@@ -243,19 +243,6 @@
     assert(json === mapper.readTree(req._builder.toString))
   }
 
-<<<<<<< HEAD
-  it should "generate json for a field query" in {
-    val json = mapper.readTree(getClass.getResource("/com/sksamuel/elastic4s/search_field.json"))
-    val req = search("*").types("bands", "artists").limit(5).bool(
-      must(
-        field("name",
-          "coldplay") allowLeadingWildcard true analyzeWildcard false boost 5 fuzzyPrefixLength 5 phraseSlop 9,
-        field("status",
-          "awesome") analyzer PatternAnalyzer autoGeneratePhraseQueries true enablePositionIncrements true,
-        field("location", "oxford") fuzzyMaxExpansions 7 rewrite "rewrite"
-      )
-    ) preference Preference.OnlyNode("a")
-=======
   it should "generate json for a boolean query" in {
     val json = mapper.readTree(getClass.getResource("/com/sksamuel/elastic4s/search_boolean2.json"))
     val req = search in "space" -> "planets" limit 5 query {
@@ -270,7 +257,6 @@
         }
       } boost 2.4 minimumShouldMatch 2 adjustPureNegative false disableCoord true queryName "booly"
     } preference Preference.Local
->>>>>>> 418087e0
     assert(json === mapper.readTree(req._builder.toString))
   }
 
